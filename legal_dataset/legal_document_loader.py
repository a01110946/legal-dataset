# legal_document_loader.py

"""
Module: legal_document_loader.py
Description: Module for loading legal documents from various sources.
"""

import os
import re
import zipfile
from typing import Dict, List

import pandas as pd
<<<<<<< HEAD
import re
from rich import print
=======
import requests
from utf8_encoder import convert_to_utf8

>>>>>>> 2a8c0eae

def remove_new_lines(lines: list) -> list:
    clean_text = []
    for line in lines:
        if not isinstance(line, str):
            continue
        line = line.strip(' ')
        if line == '':
            continue
        clean_text.append(line)
    return clean_text


class LegalDocumentLoader:
    """
    Class for loading legal documents from various sources.
    """

    @staticmethod
    def clean_text(doc):
        """
        Function that removes more that two subsequent line breaks

        :param doc: The text content of the legal document.
        """
        if isinstance(doc, (str, bytes)):
            # Remove all subsequent line breaks greater than 2
            clean_text = re.sub('\n{1,} | \n', '\n', doc)
            clean_text = re.sub('\n{2,}', '\n\n', clean_text)

            return clean_text
        else:
            return ""

    @staticmethod
    def load_from_url(url: str) -> List[Dict[str, str]]:
        """
        Load legal documents from a URL.

        :param url: The URL containing the ZIP file with the legal documents.
        :return: List of dictionaries, where each dictionary represents a legal document with keys 'Title', 'Filename', and 'Text'.
        """
        # Download the ZIP file from the URL
        response = requests.get(url)
        zip_filename = "legal_documents.zip"
        with open(zip_filename, "wb") as file:
            file.write(response.content)

        # print(f"Downloaded ZIP file: {zip_filename}")

        # Extract the contents of the ZIP file
        extract_directory = "legal_documents"
        with zipfile.ZipFile(zip_filename, "r") as zip_ref:
            zip_ref.extractall(extract_directory)

<<<<<<< HEAD
        # print(f"Extracted ZIP file to directory: {extract_directory}")
=======
        print(f"Extracted ZIP file to directory: {extract_directory}\n\n")
>>>>>>> 2a8c0eae

        legal_documents = []

        # Iterate over the extracted files and read their content
        for path, folders, files in os.walk(extract_directory):
            for file in files:
                if file.endswith(".txt"):
                    file_path = os.path.join(path, file)
                    print(f"Processing file: {file_path}\n\n")
                    try:
                        with open(file_path, "r", encoding="latin-1") as f:
                            text = f.read().splitlines()
                            clean_text = remove_new_lines(text)
<<<<<<< HEAD
                            # print(f"Cleaned text: {clean_text[0:1000]}")
                            if len(clean_text) != 0:
                                title = clean_text[0].strip()  # Extract the title from the first line
                                # print(f"Extracted title: {title}")
                                content = "\n".join(clean_text[1:])  # Join the remaining lines as the content
                                # print(f"Extracted content: {content[0:1000]}")
=======
                            print(f"Cleaned text: {clean_text[0:1000]}\n")
                            if len(clean_text) != 0:
                                # Extract the title from the first line
                                title = clean_text[0].strip()
                                print(f"Extracted title: {title}\n")
                                # Join the remaining lines as the content
                                content = "\n".join(clean_text[1:])
                                content = convert_to_utf8(
                                    content.encode('latin-1'))
                                print(
                                    f"Extracted content: {content[0:1000]}\n")
>>>>>>> 2a8c0eae
                                legal_documents.append({
                                    "Title": title,
                                    "Filename": file,
                                    "Text": content
                                })
<<<<<<< HEAD
                                # print(f"Extracted legal document: {legal_documents}")
=======
                                print(
                                    f"Extracted legal document: {legal_documents}")
>>>>>>> 2a8c0eae
                    except UnicodeDecodeError:
                        print(
                            f"**Skipping file {file_path} due to encoding issues.**\n")
                    except Exception as e:
                        print(e)

<<<<<<< HEAD
        # print(f"Extracted legal documents: {legal_documents}")
        # print(f"Number of legal documents extracted: {len(legal_documents)}")
        # print(f"Type of legal documents: {type(legal_documents)}")
        # print(f"Example legal document: {legal_documents[0]}")
        # print(f"Example legal document text: {legal_documents[0]['Text'][500:700]}")
=======
        print(f"\n\nExtracted legal documents: {legal_documents}")
        print(f"Number of legal documents extracted: {len(legal_documents)}")
        print(f"Type of legal documents: {type(legal_documents)}")
        print(f"Example legal document: {legal_documents[0]}")
        print(
            f"Example legal document text: {legal_documents[0]['Text'][500:700]}")
>>>>>>> 2a8c0eae

        # Clean up the downloaded ZIP file and extracted directory
        os.remove(zip_filename)
        for path, folders, files in os.walk(extract_directory, topdown=False):
            for file in files:
                os.remove(os.path.join(path, file))
            for folder in folders:
                os.rmdir(os.path.join(path, folder))
        os.rmdir(extract_directory)

<<<<<<< HEAD
        # print(f"Cleaned up downloaded ZIP file and extracted directory.")
=======
        print(f"\nCleaned up downloaded ZIP file and extracted directory.")
>>>>>>> 2a8c0eae

        return legal_documents

    @ staticmethod
    def load_from_csv(file_path: str) -> List[str]:
        """
        Load legal documents from a CSV file.

        :param file_path: The path to the CSV file containing the legal documents.
        :return: List of strings, where each string represents the text content of a legal document.
        """
        # Read the CSV file into a Pandas DataFrame
        df = pd.read_csv(file_path, index_col=0)

        name_list = df.index.to_list()
        
        # Check if the 'Text' column exists in the DataFrame
        if 'Text' not in df.columns:
            raise ValueError("The 'Text' column is missing in the CSV file.")

        # Apply the clean_text function to the 'Text' column and create a new 'Clean Text' column
        df['Clean Text'] = df['Text'].apply(lambda x: LegalDocumentLoader.clean_text(
            x) if isinstance(x, (str, bytes)) else "")

        # Extract the text content from the 'Clean Text' column and convert it to a list of strings
        text_list = df['Clean Text'].tolist()

        # Remove any None or empty values from the list
<<<<<<< HEAD
        text_list = [doc for doc in text_list if doc and isinstance(doc, str)]

        # Initialize an empty list called 'data'
        legal_documents = []

        # Iterate through the elements of 'name_list' and 'text' simultaneously using zip
        for name_item, text_item in zip(name_list, text_list):
            # Create a dictionary with keys 'name' and 'text', and assign corresponding values
            data_dict = {'Title': name_item, 'Text': text_item}

            # Append the created dictionary to the 'data' list
            legal_documents.append(data_dict)
=======
        legal_documents = [
            doc for doc in legal_documents if doc and isinstance(doc, str)]
>>>>>>> 2a8c0eae

        return legal_documents

    @ staticmethod
    def load_from_dataframe(df: pd.DataFrame) -> List[str]:
        """
        Load legal documents from a Pandas DataFrame.

        :param df: The DataFrame containing the legal documents.
        :return: List of strings, where each string represents the text content of a legal document.
        """
        # TODO: Implement the logic to extract the text content from the DataFrame
        # and return a list of strings

        df = df
        pass<|MERGE_RESOLUTION|>--- conflicted
+++ resolved
@@ -11,14 +11,9 @@
 from typing import Dict, List
 
 import pandas as pd
-<<<<<<< HEAD
-import re
-from rich import print
-=======
 import requests
 from utf8_encoder import convert_to_utf8
 
->>>>>>> 2a8c0eae
 
 def remove_new_lines(lines: list) -> list:
     clean_text = []
@@ -74,11 +69,7 @@
         with zipfile.ZipFile(zip_filename, "r") as zip_ref:
             zip_ref.extractall(extract_directory)
 
-<<<<<<< HEAD
-        # print(f"Extracted ZIP file to directory: {extract_directory}")
-=======
         print(f"Extracted ZIP file to directory: {extract_directory}\n\n")
->>>>>>> 2a8c0eae
 
         legal_documents = []
 
@@ -92,14 +83,6 @@
                         with open(file_path, "r", encoding="latin-1") as f:
                             text = f.read().splitlines()
                             clean_text = remove_new_lines(text)
-<<<<<<< HEAD
-                            # print(f"Cleaned text: {clean_text[0:1000]}")
-                            if len(clean_text) != 0:
-                                title = clean_text[0].strip()  # Extract the title from the first line
-                                # print(f"Extracted title: {title}")
-                                content = "\n".join(clean_text[1:])  # Join the remaining lines as the content
-                                # print(f"Extracted content: {content[0:1000]}")
-=======
                             print(f"Cleaned text: {clean_text[0:1000]}\n")
                             if len(clean_text) != 0:
                                 # Extract the title from the first line
@@ -111,38 +94,25 @@
                                     content.encode('latin-1'))
                                 print(
                                     f"Extracted content: {content[0:1000]}\n")
->>>>>>> 2a8c0eae
                                 legal_documents.append({
                                     "Title": title,
                                     "Filename": file,
                                     "Text": content
                                 })
-<<<<<<< HEAD
-                                # print(f"Extracted legal document: {legal_documents}")
-=======
                                 print(
                                     f"Extracted legal document: {legal_documents}")
->>>>>>> 2a8c0eae
                     except UnicodeDecodeError:
                         print(
                             f"**Skipping file {file_path} due to encoding issues.**\n")
                     except Exception as e:
                         print(e)
 
-<<<<<<< HEAD
-        # print(f"Extracted legal documents: {legal_documents}")
-        # print(f"Number of legal documents extracted: {len(legal_documents)}")
-        # print(f"Type of legal documents: {type(legal_documents)}")
-        # print(f"Example legal document: {legal_documents[0]}")
-        # print(f"Example legal document text: {legal_documents[0]['Text'][500:700]}")
-=======
         print(f"\n\nExtracted legal documents: {legal_documents}")
         print(f"Number of legal documents extracted: {len(legal_documents)}")
         print(f"Type of legal documents: {type(legal_documents)}")
         print(f"Example legal document: {legal_documents[0]}")
         print(
             f"Example legal document text: {legal_documents[0]['Text'][500:700]}")
->>>>>>> 2a8c0eae
 
         # Clean up the downloaded ZIP file and extracted directory
         os.remove(zip_filename)
@@ -153,11 +123,7 @@
                 os.rmdir(os.path.join(path, folder))
         os.rmdir(extract_directory)
 
-<<<<<<< HEAD
-        # print(f"Cleaned up downloaded ZIP file and extracted directory.")
-=======
         print(f"\nCleaned up downloaded ZIP file and extracted directory.")
->>>>>>> 2a8c0eae
 
         return legal_documents
 
@@ -186,23 +152,8 @@
         text_list = df['Clean Text'].tolist()
 
         # Remove any None or empty values from the list
-<<<<<<< HEAD
-        text_list = [doc for doc in text_list if doc and isinstance(doc, str)]
-
-        # Initialize an empty list called 'data'
-        legal_documents = []
-
-        # Iterate through the elements of 'name_list' and 'text' simultaneously using zip
-        for name_item, text_item in zip(name_list, text_list):
-            # Create a dictionary with keys 'name' and 'text', and assign corresponding values
-            data_dict = {'Title': name_item, 'Text': text_item}
-
-            # Append the created dictionary to the 'data' list
-            legal_documents.append(data_dict)
-=======
         legal_documents = [
             doc for doc in legal_documents if doc and isinstance(doc, str)]
->>>>>>> 2a8c0eae
 
         return legal_documents
 
